--- conflicted
+++ resolved
@@ -64,15 +64,9 @@
 
 ### Key IDs
 
-<<<<<<< HEAD
-To enable shorter bare multi-sig style addresses, and as a defensive mechanism for potential use in future hard forks, RMG uses 4-byte key ids for WSP keys. These short IDs map back into a record on the chain of WSP public keys.
+To enable shorter bare multisig style addresses, and as a defensive mechanism for potential use in future hard forks, Prova uses 4-byte key ids for ASP keys. These short IDs map back into a record on the chain of ASP public keys.
 
-When a provisioning transaction adds a WSP public key to the list of authorized WSP keys, the transaction includes a 4-byte key id. The key id specified in the provisioning of a WSP key must be determined by incrementing the previous highest key id and incrementing it by one, or in the absence of a previous key id, it must be one.
-=======
-To enable shorter bare multisig style addresses, and as a defensive mechanism for potential use in future hard forks, Prova uses 4 byte key ids for ASP keys. These short IDs map back into a record on the chain of ASP public keys.
-
-When an admin transaction adds an ASP public key to the list of authorized ASP keys, the transaction includes a 4 byte key id. The key id specified in the provisioning of a ASP key must be determined by incrementing the previous highest key id and incrementing it by one, or in the absence of a previous key id, it must be one.
->>>>>>> c5ef01b6
+When an admin transaction adds an ASP public key to the list of authorized ASP keys, the transaction includes a 4-byte key id. The key id specified in the provisioning of a ASP key must be determined by incrementing the previous highest key id and incrementing it by one, or in the absence of a previous key id, it must be one.
 
 Key IDs are only relevant for ASP Keys, not validate Keys.
 
@@ -100,14 +94,8 @@
 
 A transaction extending a thread contains:
 
-<<<<<<< HEAD
-- Exactly 1 input spending the unspent output (tip) of the last thread transaction.
-- Exactly 1 output creating the new tip of the thread.
-- One or more outputs containing operations to modify the state, represented as special provably unspendable outputs.
-=======
 - One input at the first index spending the unspent output (tip) of the last thread transaction.
 - One output creating the new tip of the thread.
->>>>>>> c5ef01b6
 - The keys and signatures authorizing the action.
 
 The admin thread output must always be at the first index, except in the genesis block.
@@ -116,11 +104,7 @@
 
 ### Key Operations
 
-<<<<<<< HEAD
-To modify the admin state, admin transactions include outputs with provably unspendable `OP_RETURN` outputs of serialized state change statements. The possible statements include:
-=======
 To modify the admin state, admin transactions include outputs with unspendable `OP_RETURN` outputs of serialized state change statements.  The possible statements include:
->>>>>>> c5ef01b6
 
 ```
 ISSUE_KEY_ADD <issue pub key>
@@ -136,11 +120,7 @@
 When encoded into a transaction, the operations and their keys will be represented as:
 
 ```
-<<<<<<< HEAD
-<operation (1 byte)> <compressed public key (33-bytes)> <key id (only for WSPs): 4-bytes>
-=======
-<operation (1 byte)> <compressed public key (33 bytes)> <key id (only for ASPs): 4 bytes>
->>>>>>> c5ef01b6
+<operation (1 byte)> <compressed public key (33-bytes)> <key id (only for ASPs): 4-bytes>
 ```
 
 ### Example Transaction
@@ -162,11 +142,7 @@
 
 The opcode `OP_CHECKTHREAD` then enforces that this output can only be spent by keys out of the current set of keys (root keys, in this example).
 
-<<<<<<< HEAD
-The second output contains the admin operation: add the given public key to the set of authorized provisioning keys. It is preceded by `OP_RETURN`, marking it as an unspendable output followed by some application specific, non-UTXO impacting data.
-=======
 The second output contains the admin operation: add the given public key to the set of authorized provisioning keys.  It is preceded by `OP_RETURN`, marking it as an unspendable output followed by some application specific, non-utxo impacting data.
->>>>>>> c5ef01b6
 
 ### Issuance
 
@@ -205,15 +181,6 @@
 
 ## Validation Rules
 
-<<<<<<< HEAD
-- Any addition of any specially provisioned key may only occur once, it is invalid to add any already provisioned key multiple times.
-- Any admin transactions in the genesis block do not need to provide a meaningful input or script-sig, they are automatically valid.
-- The admin operations performed in the transaction must match the thread and be signed with two appropriate and matching keys: issuance operations must be performed on the issuance thread, etc.
-- Only one admin operation output is permitted in a transaction. Aside from the exceptions for issuance, no non-admin outputs and inputs are allowed in an admin transaction.
-- The admin thread output and inputs must always exist at the zero index.
-- All admin transactions must be present in the block chain for 100 blocks before they go into effect.
-- Admin transactions must have an associated admin op, empty transactions are not valid.
-=======
 - An addition of a specially provisioned key may only occur once.  It is invalid to add an already provisioned key multiple times.
 - Admin transactions in the genesis block do not need to provide a meaningful input or script-sig, they are automatically valid.
 - Admin operations performed in the transaction must match the thread and be signed with two appropriate and matching keys: issue operations must be performed on the issue thread, etc.
@@ -222,14 +189,8 @@
 - The Admin thread output and input must always exist at the zero index, except for the outputs in the genesis block.
 - Admin key provisioning transactions must be present in the block chain for 1 block before they go into effect.
 - Admin transactions must have an associated admin operation, empty transactions are not valid.
->>>>>>> c5ef01b6
 - Aside from issuance outputs, all admin transactions must have 0 value inputs and 0 value outputs.
 
 ## Memory Pool Ordering
 
-<<<<<<< HEAD
-Any admin action always takes precedence in the memory pool. This helps prevent a situation where the network is busy, potentially due to a DOS from a compromised co-signer key and the confirmation of the admin action takes longer than expected.
-
-=======
-Any admin action should always takes precedence in the mempool.  This helps prevent a situation where the network is busy, potentially due to a DOS from a compromised co-signer key and the confirmation of the admin action takes longer than expected.
->>>>>>> c5ef01b6
+Any admin action should always takes precedence in the mempool.  This helps prevent a situation where the network is busy, potentially due to a DOS from a compromised co-signer key and the confirmation of the admin action takes longer than expected.